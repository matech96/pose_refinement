import argparse
import os
import sys
import numpy as np
from comet_ml import Experiment

sys.path.append("/workspace/src")

from databases.datasets import (
    Mpi3dTestDataset,
    Mpi3dTrainDataset,
    PersonStackedMucoTempDataset,
    ConcatPoseDataset,
)
from model.videopose import TemporalModel, TemporalModelOptimized1f
from model.pose_refinement import capped_l2_euc_err, step_zero_velocity_loss
from training.callbacks import preds_from_logger, ModelCopyTemporalEvaluator
from training.loaders import ChunkedGenerator
from training.preprocess import *
from training.torch_tools import torch_train
from util.misc import save, ensuredir
import copy
from collections import Iterable

from scripts import eval


def flatten_params(params):
    res = copy.copy(params)
    to_flatten = [k for k, v in params.items() if isinstance(v, dict)]
    for k in to_flatten:
        poped = res.pop(k)
        for pk, pv in poped.items():
            new_key = f"{k}_{pk}"
            if isinstance(pv, Iterable) and not isinstance(pv, str):
                for i, pvi in enumerate(pv):
                    res[f"{new_key}_{i}"] = pvi
            else:
                res[new_key] = pv
    return res


<<<<<<< HEAD
def calc_loss(model, batch, config, mean_2d, std_2d, std_3d):
    loss_type = config["model"]["loss"]
    if loss_type == "l1_nan":
        pose2d = batch["temporal_pose2d"]
        gt_3d = batch["pose3d"]

        # different handling for numpy and PyTorch inputs
=======
def calc_loss(model, batch, config):
    if config['model']['loss'] == 'l1_nan':
        pose2d = batch['temporal_pose2d']
        gt_3d = batch['pose3d']
        if config['ignore_invisible']:
            pose2d = pose2d[batch['valid_pose']]
            gt_3d = gt_3d[batch['valid_pose']]
            
>>>>>>> 44862e75
        if isinstance(pose2d, torch.Tensor):
            inds = torch.all(torch.all(~torch.isnan(pose2d), dim=(-1)), dim=-1)
            pose2d = pose2d[inds]
            gt_3d = gt_3d[inds]
            pose2d = pose2d.to("cuda")
            gt_3d = gt_3d.to("cuda")
        else:
            inds = np.all(~np.isnan(pose2d), axis=(-1, -2))
            pose2d = pose2d[inds]
            gt_3d = gt_3d[inds]
            pose2d = torch.from_numpy(pose2d).to("cuda")
            gt_3d = torch.from_numpy(gt_3d).to("cuda")

<<<<<<< HEAD
    elif (loss_type == "l1") or (loss_type == "smooth"):
        pose2d = batch["temporal_pose2d"]  # [1024, 81, 42]
        gt_3d = batch["pose3d"]  # [1024, 1, 51]
        pose2d = pose2d.to("cuda")
        gt_3d = gt_3d.to("cuda")
=======
    elif config['model']['loss'] == 'l1':
        pose2d = batch['temporal_pose2d']
        gt_3d = batch['pose3d']
        if config['ignore_invisible']:
            pose2d = pose2d[batch['valid_pose']]
            gt_3d = gt_3d[batch['valid_pose']]
        pose2d = pose2d.to('cuda')
        gt_3d = gt_3d.to('cuda')
>>>>>>> 44862e75

    # forward pass
    pred_3d = model(pose2d)  # [1024, 1, 51]
    assert (pose2d.shape[1] % 2) == 1

    if loss_type == "l1":
        loss_3d = torch.nn.functional.l1_loss(pred_3d, gt_3d)
    elif loss_type == "l1_nan":
        loss_3d = torch.nn.functional.l1_loss(pred_3d, gt_3d)
    elif loss_type == "smooth":
        # _conf_l2_cap = 1
        _conf_large_step = 20
        _conf_alpha_1 = config["model"]["loss_a1"]
        _conf_alpha_2 = config["model"]["loss_a2"]
        middle_channel = pose2d.shape[1] // 2 + 1
        normalized_probs = pose2d[:, middle_channel, 2::3]  # [1024, 14]
        unnormalized_probs = normalized_probs * std_2d + mean_2d  # [1024, 14]
        # kp_score = ndimage.median_filter(kp_score, 9)
        v = torch.mean(unnormalized_probs, dim=1)
        org_pred_3d = pred_3d * std_3d
        org_gt_3d = gt_3d * std_3d


        # e_pred = capped_l2_euc_err(
        #     org_pred_3d, org_gt_3d, torch.tensor(_conf_l2_cap).float().cuda()
        # )
        e_pred = torch.nn.functional.mse_loss(pred_3d, gt_3d)
        e_smooth_small = step_zero_velocity_loss(org_pred_3d[:, [0], :] / 1000, 1)
        e_smooth_large = step_zero_velocity_loss(org_pred_3d[:, [0], :] / 1000, _conf_large_step)
        if len(e_smooth_large) == 0:
            e_smooth_large = torch.tensor([0.0]).cuda()

        loss_3d = (
            torch.mean(v * e_pred)
            + _conf_alpha_1 * torch.mean((1 - v[-len(e_smooth_large):]) * e_smooth_large)
            + _conf_alpha_2 * torch.mean(e_smooth_small)
        )
        vals = {
            n: torch.mean(v).item()
            for n, v in [
                ("e_pred", e_pred),
                ("e_smooth_small", e_smooth_small),
                ("e_smooth_large", e_smooth_large),
            ]
        }

        return loss_3d, vals
    else:
        raise Exception("Unknown pose loss: " + str(config["model"]["loss"]))

    return loss_3d, {"loss_3d": loss_3d.item()}


def run_experiment(output_path, _config, exp: Experiment):
    exp.log_parameters(flatten_params(_config))
    save(os.path.join(output_path, "config.json"), _config)
    ensuredir(output_path)

    if _config["train_data"] == "mpii_train":
        print("Training data is mpii-train")
        train_data = Mpi3dTrainDataset(
            _config["pose2d_type"],
            _config["pose3d_scaling"],
            _config["cap_25fps"],
            _config["stride"],
        )

    elif _config["train_data"] == "mpii+muco":
        print("Training data is mpii-train and muco_temp concatenated")
        mpi_data = Mpi3dTrainDataset(
            _config["pose2d_type"],
            _config["pose3d_scaling"],
            _config["cap_25fps"],
            _config["stride"],
        )

        muco_data = PersonStackedMucoTempDataset(
            _config["pose2d_type"], _config["pose3d_scaling"]
        )
        train_data = ConcatPoseDataset(mpi_data, muco_data)

    elif _config["train_data"].startswith("muco_temp"):
        train_data = PersonStackedMucoTempDataset(
            _config["pose2d_type"], _config["pose3d_scaling"]
        )

    test_data = Mpi3dTestDataset(
        _config["pose2d_type"], _config["pose3d_scaling"], eval_frames_only=True
    )

    if _config["simple_aug"]:
        train_data.augment(False)

    # Load the preprocessing steps
    train_data.transform = None
    transforms_train = [
        decode_trfrm(_config["preprocess_2d"], globals())(train_data, cache=False),
        decode_trfrm(_config["preprocess_3d"], globals())(train_data, cache=False),
    ]

    normalizer2d = transforms_train[0].normalizer
    normalizer3d = transforms_train[1].normalizer

    transforms_test = [
        decode_trfrm(_config["preprocess_2d"], globals())(test_data, normalizer2d),
        decode_trfrm(_config["preprocess_3d"], globals())(test_data, normalizer3d),
    ]

    transforms_train.append(RemoveIndex())
    transforms_test.append(RemoveIndex())

    train_data.transform = SaveableCompose(transforms_train)
    test_data.transform = SaveableCompose(transforms_test)

    # save normalisation params
    save(output_path + "/preprocess_params.pkl", train_data.transform.state_dict())

    len_train = len(train_data)
    len_test = len(test_data)
    print("Length of training data:", len_train)
    print("Length of test data:", len_test)
    exp.log_parameter("train data length", len_train)
    exp.log_parameter("test data length", len_test)

    model = TemporalModelOptimized1f(
        train_data[[0]]["pose2d"].shape[-1],
        MuPoTSJoints.NUM_JOINTS,
        _config["model"]["filter_widths"],
        dropout=_config["model"]["dropout"],
        channels=_config["model"]["channels"],
        layernorm=_config["model"]["layernorm"],
    )
    test_model = TemporalModel(
        train_data[[0]]["pose2d"].shape[-1],
        MuPoTSJoints.NUM_JOINTS,
        _config["model"]["filter_widths"],
        dropout=_config["model"]["dropout"],
        channels=_config["model"]["channels"],
        layernorm=_config["model"]["layernorm"],
    )

    model.cuda()
    test_model.cuda()

    save(output_path + "/model_summary.txt", str(model))

    pad = (model.receptive_field() - 1) // 2
    train_loader = ChunkedGenerator(
        train_data,
        _config["batch_size"],
        pad,
        _config["train_time_flip"],
        shuffle=_config["shuffle"],
        ordered_batch=_config["ordered_batch"],
    )
    tester = ModelCopyTemporalEvaluator(
        test_model,
        test_data,
        _config["model"]["loss"],
        _config["test_time_flip"],
        post_process3d=get_postprocessor(_config, test_data, normalizer3d),
        prefix="test",
    )

    torch_train(
        exp,
        train_loader,
        model,
        lambda m, b: calc_loss(m, b, _config, None, None, None),
        # lambda m, b: calc_loss(
        #     m,
        #     b,
        #     _config,
        #     torch.tensor(normalizer2d.mean[2::3]).cuda(),
        #     torch.tensor(normalizer2d.std[2::3]).cuda(),
        #     torch.tensor(normalizer3d.std).cuda(),
        # ),
        _config,
        callbacks=[tester],
    )

    model_path = os.path.join(output_path, "model_params.pkl")
    torch.save(model.state_dict(), model_path)
    exp.log_model("model", model_path)

    save(
        output_path + "/test_results.pkl",
        {
            "index": test_data.index,
            "pred": preds_from_logger(test_data, tester),
            "pose3d": test_data.poses3d,
        },
    )


if __name__ == "__main__":
    parser = argparse.ArgumentParser()
    parser.add_argument("-o", "--output", help="folder to save the model to")
    args = parser.parse_args()

    layernorm = "batchnorm"
    ordered_batch = False

    data = "mpii_train"
    exp = Experiment(
        workspace="pose-refinement",
        project_name="06-nn-refine-large",
    )

    if args.output is None:
        output_path = f"../models/{exp.get_key()}"
    else:
        output_path = args.output

    params = {
        "num_epochs": 80,
        "preprocess_2d": "DepthposeNormalize2D",
        "preprocess_3d": "SplitToRelativeAbsAndMeanNormalize3D",
        "shuffle": True,
        "ordered_batch": ordered_batch,
        # training
        "optimiser": "adam",
        "adam_amsgrad": True,
        "learning_rate": 1e-3,
        "sgd_momentum": 0,
        "batch_size": 1024,
        "train_time_flip": True,
        "test_time_flip": True,
        "lr_scheduler": {
            "type": "multiplicative",
            "multiplier": 0.95,
            "step_size": 1,
        },
        # dataset
<<<<<<< HEAD
        "train_data": data,
        "pose2d_type": "hrnet",
        "pose3d_scaling": "normal",
        "megadepth_type": "megadepth_at_hrnet",
        "cap_25fps": True,
        "stride": 2,
        "simple_aug": True,  # augments data by duplicating each frame
        "model": {
            "loss": "l1",
            "channels": 1024,
            "dropout": 0.25,
            "filter_widths": [3, 3, 3, 3],
            "layernorm": layernorm,  # False,
=======
        'ignore_invisible': True,
        'train_data': 'mpii+muco',
        'pose2d_type': 'hrnet',
        'pose3d_scaling': 'normal',
        'megadepth_type': 'megadepth_at_hrnet',
        'cap_25fps': True,
        'stride': 2,
        'simple_aug': True,  # augments data by duplicating each frame

        'model': {
            'loss': 'l1',
            'channels': 1024,
            'dropout': 0.25,
            'filter_widths': [3, 3, 3, 3],
            'layernorm': False,
>>>>>>> 44862e75
        },
    }
    run_experiment(output_path, params, exp)
    eval.main(output_path, False, exp)
    eval.main(output_path, True, exp)
<|MERGE_RESOLUTION|>--- conflicted
+++ resolved
@@ -1,359 +1,325 @@
-import argparse
-import os
-import sys
-import numpy as np
-from comet_ml import Experiment
-
-sys.path.append("/workspace/src")
-
-from databases.datasets import (
-    Mpi3dTestDataset,
-    Mpi3dTrainDataset,
-    PersonStackedMucoTempDataset,
-    ConcatPoseDataset,
-)
-from model.videopose import TemporalModel, TemporalModelOptimized1f
-from model.pose_refinement import capped_l2_euc_err, step_zero_velocity_loss
-from training.callbacks import preds_from_logger, ModelCopyTemporalEvaluator
-from training.loaders import ChunkedGenerator
-from training.preprocess import *
-from training.torch_tools import torch_train
-from util.misc import save, ensuredir
-import copy
-from collections import Iterable
-
-from scripts import eval
-
-
-def flatten_params(params):
-    res = copy.copy(params)
-    to_flatten = [k for k, v in params.items() if isinstance(v, dict)]
-    for k in to_flatten:
-        poped = res.pop(k)
-        for pk, pv in poped.items():
-            new_key = f"{k}_{pk}"
-            if isinstance(pv, Iterable) and not isinstance(pv, str):
-                for i, pvi in enumerate(pv):
-                    res[f"{new_key}_{i}"] = pvi
-            else:
-                res[new_key] = pv
-    return res
-
-
-<<<<<<< HEAD
-def calc_loss(model, batch, config, mean_2d, std_2d, std_3d):
-    loss_type = config["model"]["loss"]
-    if loss_type == "l1_nan":
-        pose2d = batch["temporal_pose2d"]
-        gt_3d = batch["pose3d"]
-
-        # different handling for numpy and PyTorch inputs
-=======
-def calc_loss(model, batch, config):
-    if config['model']['loss'] == 'l1_nan':
-        pose2d = batch['temporal_pose2d']
-        gt_3d = batch['pose3d']
-        if config['ignore_invisible']:
-            pose2d = pose2d[batch['valid_pose']]
-            gt_3d = gt_3d[batch['valid_pose']]
-            
->>>>>>> 44862e75
-        if isinstance(pose2d, torch.Tensor):
-            inds = torch.all(torch.all(~torch.isnan(pose2d), dim=(-1)), dim=-1)
-            pose2d = pose2d[inds]
-            gt_3d = gt_3d[inds]
-            pose2d = pose2d.to("cuda")
-            gt_3d = gt_3d.to("cuda")
-        else:
-            inds = np.all(~np.isnan(pose2d), axis=(-1, -2))
-            pose2d = pose2d[inds]
-            gt_3d = gt_3d[inds]
-            pose2d = torch.from_numpy(pose2d).to("cuda")
-            gt_3d = torch.from_numpy(gt_3d).to("cuda")
-
-<<<<<<< HEAD
-    elif (loss_type == "l1") or (loss_type == "smooth"):
-        pose2d = batch["temporal_pose2d"]  # [1024, 81, 42]
-        gt_3d = batch["pose3d"]  # [1024, 1, 51]
-        pose2d = pose2d.to("cuda")
-        gt_3d = gt_3d.to("cuda")
-=======
-    elif config['model']['loss'] == 'l1':
-        pose2d = batch['temporal_pose2d']
-        gt_3d = batch['pose3d']
-        if config['ignore_invisible']:
-            pose2d = pose2d[batch['valid_pose']]
-            gt_3d = gt_3d[batch['valid_pose']]
-        pose2d = pose2d.to('cuda')
-        gt_3d = gt_3d.to('cuda')
->>>>>>> 44862e75
-
-    # forward pass
-    pred_3d = model(pose2d)  # [1024, 1, 51]
-    assert (pose2d.shape[1] % 2) == 1
-
-    if loss_type == "l1":
-        loss_3d = torch.nn.functional.l1_loss(pred_3d, gt_3d)
-    elif loss_type == "l1_nan":
-        loss_3d = torch.nn.functional.l1_loss(pred_3d, gt_3d)
-    elif loss_type == "smooth":
-        # _conf_l2_cap = 1
-        _conf_large_step = 20
-        _conf_alpha_1 = config["model"]["loss_a1"]
-        _conf_alpha_2 = config["model"]["loss_a2"]
-        middle_channel = pose2d.shape[1] // 2 + 1
-        normalized_probs = pose2d[:, middle_channel, 2::3]  # [1024, 14]
-        unnormalized_probs = normalized_probs * std_2d + mean_2d  # [1024, 14]
-        # kp_score = ndimage.median_filter(kp_score, 9)
-        v = torch.mean(unnormalized_probs, dim=1)
-        org_pred_3d = pred_3d * std_3d
-        org_gt_3d = gt_3d * std_3d
-
-
-        # e_pred = capped_l2_euc_err(
-        #     org_pred_3d, org_gt_3d, torch.tensor(_conf_l2_cap).float().cuda()
-        # )
-        e_pred = torch.nn.functional.mse_loss(pred_3d, gt_3d)
-        e_smooth_small = step_zero_velocity_loss(org_pred_3d[:, [0], :] / 1000, 1)
-        e_smooth_large = step_zero_velocity_loss(org_pred_3d[:, [0], :] / 1000, _conf_large_step)
-        if len(e_smooth_large) == 0:
-            e_smooth_large = torch.tensor([0.0]).cuda()
-
-        loss_3d = (
-            torch.mean(v * e_pred)
-            + _conf_alpha_1 * torch.mean((1 - v[-len(e_smooth_large):]) * e_smooth_large)
-            + _conf_alpha_2 * torch.mean(e_smooth_small)
-        )
-        vals = {
-            n: torch.mean(v).item()
-            for n, v in [
-                ("e_pred", e_pred),
-                ("e_smooth_small", e_smooth_small),
-                ("e_smooth_large", e_smooth_large),
-            ]
-        }
-
-        return loss_3d, vals
-    else:
-        raise Exception("Unknown pose loss: " + str(config["model"]["loss"]))
-
-    return loss_3d, {"loss_3d": loss_3d.item()}
-
-
-def run_experiment(output_path, _config, exp: Experiment):
-    exp.log_parameters(flatten_params(_config))
-    save(os.path.join(output_path, "config.json"), _config)
-    ensuredir(output_path)
-
-    if _config["train_data"] == "mpii_train":
-        print("Training data is mpii-train")
-        train_data = Mpi3dTrainDataset(
-            _config["pose2d_type"],
-            _config["pose3d_scaling"],
-            _config["cap_25fps"],
-            _config["stride"],
-        )
-
-    elif _config["train_data"] == "mpii+muco":
-        print("Training data is mpii-train and muco_temp concatenated")
-        mpi_data = Mpi3dTrainDataset(
-            _config["pose2d_type"],
-            _config["pose3d_scaling"],
-            _config["cap_25fps"],
-            _config["stride"],
-        )
-
-        muco_data = PersonStackedMucoTempDataset(
-            _config["pose2d_type"], _config["pose3d_scaling"]
-        )
-        train_data = ConcatPoseDataset(mpi_data, muco_data)
-
-    elif _config["train_data"].startswith("muco_temp"):
-        train_data = PersonStackedMucoTempDataset(
-            _config["pose2d_type"], _config["pose3d_scaling"]
-        )
-
-    test_data = Mpi3dTestDataset(
-        _config["pose2d_type"], _config["pose3d_scaling"], eval_frames_only=True
-    )
-
-    if _config["simple_aug"]:
-        train_data.augment(False)
-
-    # Load the preprocessing steps
-    train_data.transform = None
-    transforms_train = [
-        decode_trfrm(_config["preprocess_2d"], globals())(train_data, cache=False),
-        decode_trfrm(_config["preprocess_3d"], globals())(train_data, cache=False),
-    ]
-
-    normalizer2d = transforms_train[0].normalizer
-    normalizer3d = transforms_train[1].normalizer
-
-    transforms_test = [
-        decode_trfrm(_config["preprocess_2d"], globals())(test_data, normalizer2d),
-        decode_trfrm(_config["preprocess_3d"], globals())(test_data, normalizer3d),
-    ]
-
-    transforms_train.append(RemoveIndex())
-    transforms_test.append(RemoveIndex())
-
-    train_data.transform = SaveableCompose(transforms_train)
-    test_data.transform = SaveableCompose(transforms_test)
-
-    # save normalisation params
-    save(output_path + "/preprocess_params.pkl", train_data.transform.state_dict())
-
-    len_train = len(train_data)
-    len_test = len(test_data)
-    print("Length of training data:", len_train)
-    print("Length of test data:", len_test)
-    exp.log_parameter("train data length", len_train)
-    exp.log_parameter("test data length", len_test)
-
-    model = TemporalModelOptimized1f(
-        train_data[[0]]["pose2d"].shape[-1],
-        MuPoTSJoints.NUM_JOINTS,
-        _config["model"]["filter_widths"],
-        dropout=_config["model"]["dropout"],
-        channels=_config["model"]["channels"],
-        layernorm=_config["model"]["layernorm"],
-    )
-    test_model = TemporalModel(
-        train_data[[0]]["pose2d"].shape[-1],
-        MuPoTSJoints.NUM_JOINTS,
-        _config["model"]["filter_widths"],
-        dropout=_config["model"]["dropout"],
-        channels=_config["model"]["channels"],
-        layernorm=_config["model"]["layernorm"],
-    )
-
-    model.cuda()
-    test_model.cuda()
-
-    save(output_path + "/model_summary.txt", str(model))
-
-    pad = (model.receptive_field() - 1) // 2
-    train_loader = ChunkedGenerator(
-        train_data,
-        _config["batch_size"],
-        pad,
-        _config["train_time_flip"],
-        shuffle=_config["shuffle"],
-        ordered_batch=_config["ordered_batch"],
-    )
-    tester = ModelCopyTemporalEvaluator(
-        test_model,
-        test_data,
-        _config["model"]["loss"],
-        _config["test_time_flip"],
-        post_process3d=get_postprocessor(_config, test_data, normalizer3d),
-        prefix="test",
-    )
-
-    torch_train(
-        exp,
-        train_loader,
-        model,
-        lambda m, b: calc_loss(m, b, _config, None, None, None),
-        # lambda m, b: calc_loss(
-        #     m,
-        #     b,
-        #     _config,
-        #     torch.tensor(normalizer2d.mean[2::3]).cuda(),
-        #     torch.tensor(normalizer2d.std[2::3]).cuda(),
-        #     torch.tensor(normalizer3d.std).cuda(),
-        # ),
-        _config,
-        callbacks=[tester],
-    )
-
-    model_path = os.path.join(output_path, "model_params.pkl")
-    torch.save(model.state_dict(), model_path)
-    exp.log_model("model", model_path)
-
-    save(
-        output_path + "/test_results.pkl",
-        {
-            "index": test_data.index,
-            "pred": preds_from_logger(test_data, tester),
-            "pose3d": test_data.poses3d,
-        },
-    )
-
-
-if __name__ == "__main__":
-    parser = argparse.ArgumentParser()
-    parser.add_argument("-o", "--output", help="folder to save the model to")
-    args = parser.parse_args()
-
-    layernorm = "batchnorm"
-    ordered_batch = False
-
-    data = "mpii_train"
-    exp = Experiment(
-        workspace="pose-refinement",
-        project_name="06-nn-refine-large",
-    )
-
-    if args.output is None:
-        output_path = f"../models/{exp.get_key()}"
-    else:
-        output_path = args.output
-
-    params = {
-        "num_epochs": 80,
-        "preprocess_2d": "DepthposeNormalize2D",
-        "preprocess_3d": "SplitToRelativeAbsAndMeanNormalize3D",
-        "shuffle": True,
-        "ordered_batch": ordered_batch,
-        # training
-        "optimiser": "adam",
-        "adam_amsgrad": True,
-        "learning_rate": 1e-3,
-        "sgd_momentum": 0,
-        "batch_size": 1024,
-        "train_time_flip": True,
-        "test_time_flip": True,
-        "lr_scheduler": {
-            "type": "multiplicative",
-            "multiplier": 0.95,
-            "step_size": 1,
-        },
-        # dataset
-<<<<<<< HEAD
-        "train_data": data,
-        "pose2d_type": "hrnet",
-        "pose3d_scaling": "normal",
-        "megadepth_type": "megadepth_at_hrnet",
-        "cap_25fps": True,
-        "stride": 2,
-        "simple_aug": True,  # augments data by duplicating each frame
-        "model": {
-            "loss": "l1",
-            "channels": 1024,
-            "dropout": 0.25,
-            "filter_widths": [3, 3, 3, 3],
-            "layernorm": layernorm,  # False,
-=======
-        'ignore_invisible': True,
-        'train_data': 'mpii+muco',
-        'pose2d_type': 'hrnet',
-        'pose3d_scaling': 'normal',
-        'megadepth_type': 'megadepth_at_hrnet',
-        'cap_25fps': True,
-        'stride': 2,
-        'simple_aug': True,  # augments data by duplicating each frame
-
-        'model': {
-            'loss': 'l1',
-            'channels': 1024,
-            'dropout': 0.25,
-            'filter_widths': [3, 3, 3, 3],
-            'layernorm': False,
->>>>>>> 44862e75
-        },
-    }
-    run_experiment(output_path, params, exp)
-    eval.main(output_path, False, exp)
-    eval.main(output_path, True, exp)
+import argparse
+import os
+import sys
+import numpy as np
+from comet_ml import Experiment
+
+sys.path.append("/workspace/src")
+
+from databases.datasets import (
+    Mpi3dTestDataset,
+    Mpi3dTrainDataset,
+    PersonStackedMucoTempDataset,
+    ConcatPoseDataset,
+)
+from model.videopose import TemporalModel, TemporalModelOptimized1f
+from model.pose_refinement import capped_l2_euc_err, step_zero_velocity_loss
+from training.callbacks import preds_from_logger, ModelCopyTemporalEvaluator
+from training.loaders import ChunkedGenerator
+from training.preprocess import *
+from training.torch_tools import torch_train
+from util.misc import save, ensuredir
+import copy
+from collections import Iterable
+
+from scripts import eval
+
+
+def flatten_params(params):
+    res = copy.copy(params)
+    to_flatten = [k for k, v in params.items() if isinstance(v, dict)]
+    for k in to_flatten:
+        poped = res.pop(k)
+        for pk, pv in poped.items():
+            new_key = f"{k}_{pk}"
+            if isinstance(pv, Iterable) and not isinstance(pv, str):
+                for i, pvi in enumerate(pv):
+                    res[f"{new_key}_{i}"] = pvi
+            else:
+                res[new_key] = pv
+    return res
+
+
+def calc_loss(model, batch, config, mean_2d, std_2d, std_3d):
+    loss_type = config["model"]["loss"]
+    if loss_type == "l1_nan":
+        pose2d = batch["temporal_pose2d"]
+        gt_3d = batch["pose3d"]
+        if config['ignore_invisible']:
+            pose2d = pose2d[batch['valid_pose']]
+            gt_3d = gt_3d[batch['valid_pose']]
+            
+        if isinstance(pose2d, torch.Tensor):
+            inds = torch.all(torch.all(~torch.isnan(pose2d), dim=(-1)), dim=-1)
+            pose2d = pose2d[inds]
+            gt_3d = gt_3d[inds]
+            pose2d = pose2d.to("cuda")
+            gt_3d = gt_3d.to("cuda")
+        else:
+            inds = np.all(~np.isnan(pose2d), axis=(-1, -2))
+            pose2d = pose2d[inds]
+            gt_3d = gt_3d[inds]
+            pose2d = torch.from_numpy(pose2d).to("cuda")
+            gt_3d = torch.from_numpy(gt_3d).to("cuda")
+
+    elif (loss_type == "l1") or (loss_type == "smooth"):
+        pose2d = batch["temporal_pose2d"]  # [1024, 81, 42]
+        gt_3d = batch["pose3d"]  # [1024, 1, 51]
+        if config['ignore_invisible']:
+            pose2d = pose2d[batch['valid_pose']]
+            gt_3d = gt_3d[batch['valid_pose']]
+        pose2d = pose2d.to("cuda")
+        gt_3d = gt_3d.to("cuda")
+
+    # forward pass
+    pred_3d = model(pose2d)  # [1024, 1, 51]
+    assert (pose2d.shape[1] % 2) == 1
+
+    if loss_type == "l1":
+        loss_3d = torch.nn.functional.l1_loss(pred_3d, gt_3d)
+    elif loss_type == "l1_nan":
+        loss_3d = torch.nn.functional.l1_loss(pred_3d, gt_3d)
+    elif loss_type == "smooth":
+        # _conf_l2_cap = 1
+        _conf_large_step = 20
+        _conf_alpha_1 = config["model"]["loss_a1"]
+        _conf_alpha_2 = config["model"]["loss_a2"]
+        middle_channel = pose2d.shape[1] // 2 + 1
+        normalized_probs = pose2d[:, middle_channel, 2::3]  # [1024, 14]
+        unnormalized_probs = normalized_probs * std_2d + mean_2d  # [1024, 14]
+        # kp_score = ndimage.median_filter(kp_score, 9)
+        v = torch.mean(unnormalized_probs, dim=1)
+        org_pred_3d = pred_3d * std_3d
+        org_gt_3d = gt_3d * std_3d
+
+
+        # e_pred = capped_l2_euc_err(
+        #     org_pred_3d, org_gt_3d, torch.tensor(_conf_l2_cap).float().cuda()
+        # )
+        e_pred = torch.nn.functional.mse_loss(pred_3d, gt_3d)
+        e_smooth_small = step_zero_velocity_loss(org_pred_3d[:, [0], :] / 1000, 1)
+        e_smooth_large = step_zero_velocity_loss(org_pred_3d[:, [0], :] / 1000, _conf_large_step)
+        if len(e_smooth_large) == 0:
+            e_smooth_large = torch.tensor([0.0]).cuda()
+
+        loss_3d = (
+            torch.mean(v * e_pred)
+            + _conf_alpha_1 * torch.mean((1 - v[-len(e_smooth_large):]) * e_smooth_large)
+            + _conf_alpha_2 * torch.mean(e_smooth_small)
+        )
+        vals = {
+            n: torch.mean(v).item()
+            for n, v in [
+                ("e_pred", e_pred),
+                ("e_smooth_small", e_smooth_small),
+                ("e_smooth_large", e_smooth_large),
+            ]
+        }
+
+        return loss_3d, vals
+    else:
+        raise Exception("Unknown pose loss: " + str(config["model"]["loss"]))
+
+    return loss_3d, {"loss_3d": loss_3d.item()}
+
+
+def run_experiment(output_path, _config, exp: Experiment):
+    exp.log_parameters(flatten_params(_config))
+    save(os.path.join(output_path, "config.json"), _config)
+    ensuredir(output_path)
+
+    if _config["train_data"] == "mpii_train":
+        print("Training data is mpii-train")
+        train_data = Mpi3dTrainDataset(
+            _config["pose2d_type"],
+            _config["pose3d_scaling"],
+            _config["cap_25fps"],
+            _config["stride"],
+        )
+
+    elif _config["train_data"] == "mpii+muco":
+        print("Training data is mpii-train and muco_temp concatenated")
+        mpi_data = Mpi3dTrainDataset(
+            _config["pose2d_type"],
+            _config["pose3d_scaling"],
+            _config["cap_25fps"],
+            _config["stride"],
+        )
+
+        muco_data = PersonStackedMucoTempDataset(
+            _config["pose2d_type"], _config["pose3d_scaling"]
+        )
+        train_data = ConcatPoseDataset(mpi_data, muco_data)
+
+    elif _config["train_data"].startswith("muco_temp"):
+        train_data = PersonStackedMucoTempDataset(
+            _config["pose2d_type"], _config["pose3d_scaling"]
+        )
+
+    test_data = Mpi3dTestDataset(
+        _config["pose2d_type"], _config["pose3d_scaling"], eval_frames_only=True
+    )
+
+    if _config["simple_aug"]:
+        train_data.augment(False)
+
+    # Load the preprocessing steps
+    train_data.transform = None
+    transforms_train = [
+        decode_trfrm(_config["preprocess_2d"], globals())(train_data, cache=False),
+        decode_trfrm(_config["preprocess_3d"], globals())(train_data, cache=False),
+    ]
+
+    normalizer2d = transforms_train[0].normalizer
+    normalizer3d = transforms_train[1].normalizer
+
+    transforms_test = [
+        decode_trfrm(_config["preprocess_2d"], globals())(test_data, normalizer2d),
+        decode_trfrm(_config["preprocess_3d"], globals())(test_data, normalizer3d),
+    ]
+
+    transforms_train.append(RemoveIndex())
+    transforms_test.append(RemoveIndex())
+
+    train_data.transform = SaveableCompose(transforms_train)
+    test_data.transform = SaveableCompose(transforms_test)
+
+    # save normalisation params
+    save(output_path + "/preprocess_params.pkl", train_data.transform.state_dict())
+
+    len_train = len(train_data)
+    len_test = len(test_data)
+    print("Length of training data:", len_train)
+    print("Length of test data:", len_test)
+    exp.log_parameter("train data length", len_train)
+    exp.log_parameter("test data length", len_test)
+
+    model = TemporalModelOptimized1f(
+        train_data[[0]]["pose2d"].shape[-1],
+        MuPoTSJoints.NUM_JOINTS,
+        _config["model"]["filter_widths"],
+        dropout=_config["model"]["dropout"],
+        channels=_config["model"]["channels"],
+        layernorm=_config["model"]["layernorm"],
+    )
+    test_model = TemporalModel(
+        train_data[[0]]["pose2d"].shape[-1],
+        MuPoTSJoints.NUM_JOINTS,
+        _config["model"]["filter_widths"],
+        dropout=_config["model"]["dropout"],
+        channels=_config["model"]["channels"],
+        layernorm=_config["model"]["layernorm"],
+    )
+
+    model.cuda()
+    test_model.cuda()
+
+    save(output_path + "/model_summary.txt", str(model))
+
+    pad = (model.receptive_field() - 1) // 2
+    train_loader = ChunkedGenerator(
+        train_data,
+        _config["batch_size"],
+        pad,
+        _config["train_time_flip"],
+        shuffle=_config["shuffle"],
+        ordered_batch=_config["ordered_batch"],
+    )
+    tester = ModelCopyTemporalEvaluator(
+        test_model,
+        test_data,
+        _config["model"]["loss"],
+        _config["test_time_flip"],
+        post_process3d=get_postprocessor(_config, test_data, normalizer3d),
+        prefix="test",
+    )
+
+    torch_train(
+        exp,
+        train_loader,
+        model,
+        lambda m, b: calc_loss(m, b, _config, None, None, None),
+        # lambda m, b: calc_loss(
+        #     m,
+        #     b,
+        #     _config,
+        #     torch.tensor(normalizer2d.mean[2::3]).cuda(),
+        #     torch.tensor(normalizer2d.std[2::3]).cuda(),
+        #     torch.tensor(normalizer3d.std).cuda(),
+        # ),
+        _config,
+        callbacks=[tester],
+    )
+
+    model_path = os.path.join(output_path, "model_params.pkl")
+    torch.save(model.state_dict(), model_path)
+    exp.log_model("model", model_path)
+
+    save(
+        output_path + "/test_results.pkl",
+        {
+            "index": test_data.index,
+            "pred": preds_from_logger(test_data, tester),
+            "pose3d": test_data.poses3d,
+        },
+    )
+
+
+if __name__ == "__main__":
+    parser = argparse.ArgumentParser()
+    parser.add_argument("-o", "--output", help="folder to save the model to")
+    args = parser.parse_args()
+
+    layernorm = "batchnorm"
+    ordered_batch = False
+
+    data = "mpii_train"
+    exp = Experiment(
+        workspace="pose-refinement",
+        project_name="06-nn-refine-large",
+    )
+
+    if args.output is None:
+        output_path = f"../models/{exp.get_key()}"
+    else:
+        output_path = args.output
+
+    params = {
+        "num_epochs": 80,
+        "preprocess_2d": "DepthposeNormalize2D",
+        "preprocess_3d": "SplitToRelativeAbsAndMeanNormalize3D",
+        "shuffle": True,
+        "ordered_batch": ordered_batch,
+        # training
+        "optimiser": "adam",
+        "adam_amsgrad": True,
+        "learning_rate": 1e-3,
+        "sgd_momentum": 0,
+        "batch_size": 1024,
+        "train_time_flip": True,
+        "test_time_flip": True,
+        "lr_scheduler": {
+            "type": "multiplicative",
+            "multiplier": 0.95,
+            "step_size": 1,
+        },
+        # dataset
+        'ignore_invisible': True,
+        "train_data": data,
+        "pose2d_type": "hrnet",
+        "pose3d_scaling": "normal",
+        "megadepth_type": "megadepth_at_hrnet",
+        "cap_25fps": True,
+        "stride": 2,
+        "simple_aug": True,  # augments data by duplicating each frame
+        "model": {
+            "loss": "l1",
+            "channels": 1024,
+            "dropout": 0.25,
+            "filter_widths": [3, 3, 3, 3],
+            "layernorm": layernorm,  # False,
+        },
+    }
+    run_experiment(output_path, params, exp)
+    eval.main(output_path, False, exp)
+    eval.main(output_path, True, exp)